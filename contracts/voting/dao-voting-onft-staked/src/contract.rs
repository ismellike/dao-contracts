--- conflicted
+++ resolved
@@ -272,11 +272,7 @@
         }
     } else {
         for (token_id, owner, preparer) in token_ids_with_owners_and_preparers {
-<<<<<<< HEAD
-            let is_preparer = preparer.as_ref().is_some_and(|p| *p == info.sender);
-=======
             let is_preparer = preparer.as_ref() == Some(&info.sender);
->>>>>>> 12493884
             // only owner or preparer can cancel stake
             if info.sender != owner && !is_preparer {
                 return Err(ContractError::NotPreparerNorOwner {});
