[package]
name = "dao-voting-cw20-balance"
authors = ["ekez <ekez@withoutdoing.com>"]
description = "A DAO DAO test contract."
edition = { workspace = true }
license = { workspace = true }
repository = { workspace = true }
version = { workspace = true }

[lib]
crate-type = ["cdylib", "rlib"]

[features]
# for more explicit tests, cargo test --features=backtraces
backtraces = ["cosmwasm-std/backtraces"]
# use library feature to disable all instantiate/execute/query exports
library = []

[dependencies]
cosmwasm-std = { workspace = true }
cosmwasm-schema = { workspace = true }
cw-storage-plus = { workspace = true }
cw2 = { workspace = true }
cw20 = { workspace = true }
cw-utils = { workspace = true }
thiserror = { workspace = true }
dao-dao-macros = { workspace = true }
dao-interface = { workspace = true }
cw20-base = { workspace = true, features = ["library"] }
<<<<<<< HEAD
cw-orch = { workspace = true }
=======
>>>>>>> 83e9a98d

[dev-dependencies]
cw-multi-test = { workspace = true }
dao-testing = { workspace = true }<|MERGE_RESOLUTION|>--- conflicted
+++ resolved
@@ -27,10 +27,7 @@
 dao-dao-macros = { workspace = true }
 dao-interface = { workspace = true }
 cw20-base = { workspace = true, features = ["library"] }
-<<<<<<< HEAD
 cw-orch = { workspace = true }
-=======
->>>>>>> 83e9a98d
 
 [dev-dependencies]
 cw-multi-test = { workspace = true }
