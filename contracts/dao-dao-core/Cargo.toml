--- conflicted
+++ resolved
@@ -31,13 +31,10 @@
 cw-core-v1 = { workspace = true, features = ["library"] }
 
 [dev-dependencies]
-<<<<<<< HEAD
 abstract-cw-plus-interface = "2.0.1"
 abstract-cw20 = "2.0.0"
 abstract-cw20-base = "2.0.0"
-=======
 dao-dao-core = { workspace = true }
->>>>>>> 83e9a98d
 cw-multi-test = { workspace = true }
 cw-orch = { workspace = true }
 cw20-base = { workspace = true }
