--- conflicted
+++ resolved
@@ -17,7 +17,6 @@
       - name: Checkout sources
         uses: actions/checkout@v3
 
-<<<<<<< HEAD
       # https://github.com/orgs/community/discussions/25678
       - name: Free up disk space on runner
         run: |
@@ -30,7 +29,7 @@
           sudo apt-get clean
           df -h
         shell: bash
-=======
+
       - name: Free Disk Space (Ubuntu)
         uses: jlumbroso/free-disk-space@main
         with:
@@ -41,7 +40,6 @@
           large-packages: false
           docker-images: true
           swap-storage: true
->>>>>>> 83e9a98d
 
       - name: Install latest nightly toolchain
         uses: actions-rs/toolchain@v1
